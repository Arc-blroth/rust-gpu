--- conflicted
+++ resolved
@@ -115,42 +115,6 @@
 }
 
 pub fn remove_extra_extensions(module: &mut Module) {
-<<<<<<< HEAD
-    // Based on the capabilities above, we first need to
-    // add a few extensions.
-    let mut used_extensions = HashSet::new();
-    for inst in module.all_inst_iter() {
-        if inst.class.opcode == Op::Capability {
-            match inst.operands[0].unwrap_capability() {
-                Capability::Int8 => {
-                    used_extensions.insert("SPV_KHR_8bit_storage".to_string());
-                }
-                Capability::Int16 => {
-                    used_extensions.insert("SPV_KHR_16bit_storage".to_string());
-                }
-                _ => {}
-            }
-        }
-    }
-    for extension in &used_extensions {
-        module.capabilities.push(Instruction::new(
-            Op::Extension,
-            None,
-            None,
-            vec![Operand::LiteralString(extension.clone())],
-        ))
-    }
-
-    // TODO: Make this more generalized once this gets more advanced.
-    let has_intel_integer_cap = module.capabilities.iter().any(|inst| {
-        inst.class.opcode == Op::Capability
-            && inst.operands[0].unwrap_capability() == Capability::IntegerFunctions2INTEL
-    });
-    if !has_intel_integer_cap {
-        module.extensions.retain(|inst| {
-            inst.class.opcode != Op::Extension
-                || inst.operands[0].unwrap_literal_string() != "SPV_INTEL_shader_integer_functions2"
-=======
     let set: HashSet<&str> = module
         .all_inst_iter()
         .flat_map(|inst| {
@@ -159,7 +123,6 @@
                 .iter()
                 .chain(inst.operands.iter().flat_map(operand_required_extensions))
                 .chain(additional_extensions(module, inst))
->>>>>>> 04ad2ad6
         })
         .copied()
         .collect();
