#[cfg(test)]
mod test;

mod capability_computation;
mod dce;
mod duplicates;
mod import_export_link;
mod inline;
mod mem2reg;
mod new_structurizer;
mod simple_passes;
mod specializer;
mod structurizer;
mod zombies;

use crate::decorations::{CustomDecoration, UnrollLoopsDecoration};
use rspirv::binary::Consumer;
use rspirv::dr::{Block, Instruction, Loader, Module, ModuleHeader, Operand};
use rspirv::spirv::{Op, StorageClass, Word};
use rustc_errors::ErrorReported;
use rustc_session::Session;
use std::collections::HashMap;

pub type Result<T> = std::result::Result<T, ErrorReported>;

pub struct Options {
    pub compact_ids: bool,
    pub dce: bool,
    pub inline: bool,
    pub mem2reg: bool,
    pub structurize: bool,
    pub use_new_structurizer: bool,
    pub emit_multiple_modules: bool,
}

pub enum LinkResult {
    SingleModule(Module),
    MultipleModules(HashMap<String, Module>),
}

fn id(header: &mut ModuleHeader) -> Word {
    let result = header.bound;
    header.bound += 1;
    result
}

fn apply_rewrite_rules(rewrite_rules: &HashMap<Word, Word>, blocks: &mut [Block]) {
    let apply = |inst: &mut Instruction| {
        if let Some(ref mut id) = &mut inst.result_id {
            if let Some(&rewrite) = rewrite_rules.get(id) {
                *id = rewrite;
            }
        }

        if let Some(ref mut id) = &mut inst.result_type {
            if let Some(&rewrite) = rewrite_rules.get(id) {
                *id = rewrite;
            }
        }

        inst.operands.iter_mut().for_each(|op| {
            if let Some(id) = op.id_ref_any_mut() {
                if let Some(&rewrite) = rewrite_rules.get(id) {
                    *id = rewrite;
                }
            }
        })
    };
    for block in blocks {
        for inst in &mut block.label {
            apply(inst);
        }
        for inst in &mut block.instructions {
            apply(inst);
        }
    }
}

pub fn link(sess: &Session, mut inputs: Vec<Module>, opts: &Options) -> Result<LinkResult> {
    let mut output = {
        let _timer = sess.timer("link_merge");
        // shift all the ids
        let mut bound = inputs[0].header.as_ref().unwrap().bound - 1;
        let version = inputs[0].header.as_ref().unwrap().version();

        for mut module in inputs.iter_mut().skip(1) {
            simple_passes::shift_ids(&mut module, bound);
            bound += module.header.as_ref().unwrap().bound - 1;
            let this_version = module.header.as_ref().unwrap().version();
            if version != this_version {
                sess.fatal(&format!(
                    "cannot link two modules with different SPIR-V versions: v{}.{} and v{}.{}",
                    version.0, version.1, this_version.0, this_version.1
                ))
            }
        }

        // merge the binaries
        let mut loader = Loader::new();

        for module in inputs {
            module.all_inst_iter().for_each(|inst| {
                loader.consume_instruction(inst.clone());
            });
        }

        let mut output = loader.module();
        let mut header = ModuleHeader::new(bound + 1);
        header.set_version(version.0, version.1);
        output.header = Some(header);
        output
    };

    if let Ok(ref path) = std::env::var("DUMP_POST_MERGE") {
        use rspirv::binary::Assemble;
        use std::fs::File;
        use std::io::Write;

        File::create(path)
            .unwrap()
            .write_all(spirv_tools::binary::from_binary(&output.assemble()))
            .unwrap();
    }

    // remove duplicates (https://github.com/KhronosGroup/SPIRV-Tools/blob/e7866de4b1dc2a7e8672867caeb0bdca49f458d3/source/opt/remove_duplicates_pass.cpp)
    {
        let _timer = sess.timer("link_remove_duplicates");
        duplicates::remove_duplicate_extensions(&mut output);
        duplicates::remove_duplicate_capablities(&mut output);
        duplicates::remove_duplicate_ext_inst_imports(&mut output);
        duplicates::remove_duplicate_types(&mut output);
        // jb-todo: strip identical OpDecoration / OpDecorationGroups
    }

    // find import / export pairs
    {
        let _timer = sess.timer("link_find_pairs");
        import_export_link::run(sess, &mut output)?;
    }

    {
        let _timer = sess.timer("link_remove_zombies");
        zombies::remove_zombies(sess, &mut output);
    }

    {
        let _timer = sess.timer("specialize_generic_storage_class");
        // HACK(eddyb) `specializer` requires functions' blocks to be in RPO order
        // (i.e. `block_ordering_pass`) - this could be relaxed by using RPO visit
        // inside `specializer`, but this is easier.
        for func in &mut output.functions {
            simple_passes::block_ordering_pass(func);
        }
        output = specializer::specialize(
            output,
            specializer::SimpleSpecialization {
                specialize_operand: |operand| {
                    matches!(operand, Operand::StorageClass(StorageClass::Generic))
                },

                // NOTE(eddyb) this can be anything that is guaranteed to pass
                // validation - there are no constraints so this is either some
                // unused pointer, or perhaps one created using `OpConstantNull`
                // and simply never mixed with pointers that have a storage class.
                // It would be nice to use `Generic` itself here so that we leave
                // some kind of indication of it being unconstrained, but `Generic`
                // requires additional capabilities, so we use `Function` instead.
                // TODO(eddyb) investigate whether this can end up in a pointer
                // type that's the value of a module-scoped variable, and whether
                // `Function` is actually invalid! (may need `Private`)
                concrete_fallback: Operand::StorageClass(StorageClass::Function),
            },
        );
    }

    if opts.inline {
        let _timer = sess.timer("link_inline");
        inline::inline(&mut output);
    }

    if opts.dce {
        let _timer = sess.timer("link_dce");
        dce::dce(&mut output);
    }

    let unroll_loops_decorations = UnrollLoopsDecoration::decode_all(&output)
        .map(|(id, unroll_loops)| (id, unroll_loops.deserialize()))
        .collect::<HashMap<_, _>>();
    UnrollLoopsDecoration::remove_all(&mut output);

    let mut output = if opts.structurize {
        let _timer = sess.timer("link_structurize");
        if opts.use_new_structurizer {
            new_structurizer::structurize(output, unroll_loops_decorations)
        } else {
            structurizer::structurize(sess, output, unroll_loops_decorations)
        }
    } else {
        output
    };

    {
        let _timer = sess.timer("link_block_ordering_pass_and_mem2reg");
        let mut pointer_to_pointee = HashMap::new();
        let mut constants = HashMap::new();
        if opts.mem2reg {
            let mut u32 = None;
            for inst in &output.types_global_values {
                match inst.class.opcode {
                    Op::TypePointer => {
                        pointer_to_pointee
                            .insert(inst.result_id.unwrap(), inst.operands[1].unwrap_id_ref());
                    }
                    Op::TypeInt
                        if inst.operands[0].unwrap_literal_int32() == 32
                            && inst.operands[1].unwrap_literal_int32() == 0 =>
                    {
                        assert!(u32.is_none());
                        u32 = Some(inst.result_id.unwrap());
                    }
                    Op::Constant if u32.is_some() && inst.result_type == u32 => {
                        let value = inst.operands[0].unwrap_literal_int32();
                        constants.insert(inst.result_id.unwrap(), value);
                    }
                    _ => {}
                }
            }
        }
        for func in &mut output.functions {
            simple_passes::block_ordering_pass(func);
            if opts.mem2reg {
                // Note: mem2reg requires functions to be in RPO order (i.e. block_ordering_pass)
                mem2reg::mem2reg(
                    output.header.as_mut().unwrap(),
                    &mut output.types_global_values,
                    &pointer_to_pointee,
                    &constants,
                    func,
                );
            }
        }
    }
    {
        let _timer = sess.timer("link_sort_globals");
        simple_passes::sort_globals(&mut output);
    }

    let mut output = if opts.emit_multiple_modules {
        let modules = output
            .entry_points
            .iter()
            .map(|entry| {
                let mut module = output.clone();
                module.entry_points.clear();
                module.entry_points.push(entry.clone());
                let name = entry.operands[2].unwrap_literal_string();
                (name.to_string(), module)
            })
            .collect();
        LinkResult::MultipleModules(modules)
    } else {
        LinkResult::SingleModule(output)
    };

<<<<<<< HEAD
    {
        let _timer = sess.timer("link_add_required_capabilities");
        capability_computation::add_required_capabilities(&mut output);
    }

    if opts.compact_ids {
        let _timer = sess.timer("link_compact_ids");
        // compact the ids https://github.com/KhronosGroup/SPIRV-Tools/blob/e02f178a716b0c3c803ce31b9df4088596537872/source/opt/compact_ids_pass.cpp#L43
        output.header.as_mut().unwrap().bound = simple_passes::compact_ids(&mut output);
=======
    let output_module_iter: Box<dyn Iterator<Item = &mut Module>> = match output {
        LinkResult::SingleModule(ref mut m) => Box::new(std::iter::once(m)),
        LinkResult::MultipleModules(ref mut m) => Box::new(m.values_mut()),
>>>>>>> 9f25e92d
    };
    for output in output_module_iter {
        if let Ok(ref path) = std::env::var("DUMP_POST_SPLIT") {
            use rspirv::binary::Assemble;
            use std::fs::File;
            use std::io::Write;

            File::create(path)
                .unwrap()
                .write_all(spirv_tools::binary::from_binary(&output.assemble()))
                .unwrap();
        }
        if opts.dce && opts.emit_multiple_modules {
            let _timer = sess.timer("link_dce_2");
            dce::dce(output);
        }
        {
            let _timer = sess.timer("link_remove_extra_capabilities");
            capability_computation::remove_extra_capabilities(output);
            capability_computation::remove_extra_extensions(output);
        }

        if opts.compact_ids {
            let _timer = sess.timer("link_compact_ids");
            // compact the ids https://github.com/KhronosGroup/SPIRV-Tools/blob/e02f178a716b0c3c803ce31b9df4088596537872/source/opt/compact_ids_pass.cpp#L43
            output.header.as_mut().unwrap().bound = simple_passes::compact_ids(output);
        };
    }

    Ok(output)
}<|MERGE_RESOLUTION|>--- conflicted
+++ resolved
@@ -262,21 +262,9 @@
         LinkResult::SingleModule(output)
     };
 
-<<<<<<< HEAD
-    {
-        let _timer = sess.timer("link_add_required_capabilities");
-        capability_computation::add_required_capabilities(&mut output);
-    }
-
-    if opts.compact_ids {
-        let _timer = sess.timer("link_compact_ids");
-        // compact the ids https://github.com/KhronosGroup/SPIRV-Tools/blob/e02f178a716b0c3c803ce31b9df4088596537872/source/opt/compact_ids_pass.cpp#L43
-        output.header.as_mut().unwrap().bound = simple_passes::compact_ids(&mut output);
-=======
     let output_module_iter: Box<dyn Iterator<Item = &mut Module>> = match output {
         LinkResult::SingleModule(ref mut m) => Box::new(std::iter::once(m)),
         LinkResult::MultipleModules(ref mut m) => Box::new(m.values_mut()),
->>>>>>> 9f25e92d
     };
     for output in output_module_iter {
         if let Ok(ref path) = std::env::var("DUMP_POST_SPLIT") {
@@ -299,10 +287,15 @@
             capability_computation::remove_extra_extensions(output);
         }
 
-        if opts.compact_ids {
-            let _timer = sess.timer("link_compact_ids");
-            // compact the ids https://github.com/KhronosGroup/SPIRV-Tools/blob/e02f178a716b0c3c803ce31b9df4088596537872/source/opt/compact_ids_pass.cpp#L43
-            output.header.as_mut().unwrap().bound = simple_passes::compact_ids(output);
+        {
+        let _timer = sess.timer("link_add_required_capabilities");
+        capability_computation::add_required_capabilities(&mut output);
+    }
+
+    if opts.compact_ids {
+        let _timer = sess.timer("link_compact_ids");
+        // compact the ids https://github.com/KhronosGroup/SPIRV-Tools/blob/e02f178a716b0c3c803ce31b9df4088596537872/source/opt/compact_ids_pass.cpp#L43
+        output.header.as_mut().unwrap().bound = simple_passes::compact_ids(output);
         };
     }
 
